package cloudflare

import (
	"context"
	"errors"
	"fmt"
	"net/http"
	"strings"
	"time"

	"github.com/goccy/go-json"
)

var (
	ErrMissingRulesetPhase = errors.New("missing required phase")
)

const (
	RulesetKindCustom  RulesetKind = "custom"
	RulesetKindManaged RulesetKind = "managed"
	RulesetKindRoot    RulesetKind = "root"
	RulesetKindZone    RulesetKind = "zone"

	RulesetPhaseDDoSL4                       RulesetPhase = "ddos_l4"
	RulesetPhaseDDoSL7                       RulesetPhase = "ddos_l7"
	RulesetPhaseHTTPConfigSettings           RulesetPhase = "http_config_settings"
	RulesetPhaseHTTPCustomErrors             RulesetPhase = "http_custom_errors"
	RulesetPhaseHTTPLogCustomFields          RulesetPhase = "http_log_custom_fields"
	RulesetPhaseHTTPRatelimit                RulesetPhase = "http_ratelimit"
	RulesetPhaseHTTPRequestCacheSettings     RulesetPhase = "http_request_cache_settings"
	RulesetPhaseHTTPRequestDynamicRedirect   RulesetPhase = "http_request_dynamic_redirect" //nolint:gosec
	RulesetPhaseHTTPRequestFirewallCustom    RulesetPhase = "http_request_firewall_custom"
	RulesetPhaseHTTPRequestFirewallManaged   RulesetPhase = "http_request_firewall_managed"
	RulesetPhaseHTTPRequestLateTransform     RulesetPhase = "http_request_late_transform"
	RulesetPhaseHTTPRequestOrigin            RulesetPhase = "http_request_origin"
	RulesetPhaseHTTPRequestRedirect          RulesetPhase = "http_request_redirect"
	RulesetPhaseHTTPRequestSanitize          RulesetPhase = "http_request_sanitize"
	RulesetPhaseHTTPRequestSBFM              RulesetPhase = "http_request_sbfm"
	RulesetPhaseHTTPRequestTransform         RulesetPhase = "http_request_transform"
	RulesetPhaseHTTPResponseCompression      RulesetPhase = "http_response_compression"
	RulesetPhaseHTTPResponseFirewallManaged  RulesetPhase = "http_response_firewall_managed"
	RulesetPhaseHTTPResponseHeadersTransform RulesetPhase = "http_response_headers_transform"
	RulesetPhaseMagicTransit                 RulesetPhase = "magic_transit"

	RulesetRuleActionBlock                RulesetRuleAction = "block"
	RulesetRuleActionChallenge            RulesetRuleAction = "challenge"
	RulesetRuleActionCompressResponse     RulesetRuleAction = "compress_response"
	RulesetRuleActionDDoSDynamic          RulesetRuleAction = "ddos_dynamic"
	RulesetRuleActionDDoSMitigation       RulesetRuleAction = "ddos_mitigation"
	RulesetRuleActionExecute              RulesetRuleAction = "execute"
	RulesetRuleActionForceConnectionClose RulesetRuleAction = "force_connection_close"
	RulesetRuleActionJSChallenge          RulesetRuleAction = "js_challenge"
	RulesetRuleActionLog                  RulesetRuleAction = "log"
	RulesetRuleActionLogCustomField       RulesetRuleAction = "log_custom_field"
	RulesetRuleActionManagedChallenge     RulesetRuleAction = "managed_challenge"
	RulesetRuleActionRedirect             RulesetRuleAction = "redirect"
	RulesetRuleActionRewrite              RulesetRuleAction = "rewrite"
	RulesetRuleActionRoute                RulesetRuleAction = "route"
	RulesetRuleActionScore                RulesetRuleAction = "score"
	RulesetRuleActionServeError           RulesetRuleAction = "serve_error"
	RulesetRuleActionSetCacheSettings     RulesetRuleAction = "set_cache_settings"
	RulesetRuleActionSetConfig            RulesetRuleAction = "set_config"
	RulesetRuleActionSkip                 RulesetRuleAction = "skip"

	RulesetActionParameterProductBIC           RulesetActionParameterProduct = "bic"
	RulesetActionParameterProductHOT           RulesetActionParameterProduct = "hot"
	RulesetActionParameterProductRateLimit     RulesetActionParameterProduct = "ratelimit"
	RulesetActionParameterProductSecurityLevel RulesetActionParameterProduct = "securityLevel"
	RulesetActionParameterProductUABlock       RulesetActionParameterProduct = "uablock"
	RulesetActionParameterProductWAF           RulesetActionParameterProduct = "waf"
	RulesetActionParameterProductZoneLockdown  RulesetActionParameterProduct = "zonelockdown"

	RulesetRuleActionParametersHTTPHeaderOperationRemove RulesetRuleActionParametersHTTPHeaderOperation = "remove"
	RulesetRuleActionParametersHTTPHeaderOperationSet    RulesetRuleActionParametersHTTPHeaderOperation = "set"
	RulesetRuleActionParametersHTTPHeaderOperationAdd    RulesetRuleActionParametersHTTPHeaderOperation = "add"
)

// RulesetKindValues exposes all the available `RulesetKind` values as a slice
// of strings.
func RulesetKindValues() []string {
	return []string{
		string(RulesetKindCustom),
		string(RulesetKindManaged),
		string(RulesetKindRoot),
		string(RulesetKindZone),
	}
}

// RulesetPhaseValues exposes all the available `RulesetPhase` values as a slice
// of strings.
func RulesetPhaseValues() []string {
	return []string{
		string(RulesetPhaseDDoSL4),
		string(RulesetPhaseDDoSL7),
		string(RulesetPhaseHTTPConfigSettings),
		string(RulesetPhaseHTTPCustomErrors),
		string(RulesetPhaseHTTPLogCustomFields),
		string(RulesetPhaseHTTPRatelimit),
		string(RulesetPhaseHTTPRequestCacheSettings),
		string(RulesetPhaseHTTPRequestDynamicRedirect),
		string(RulesetPhaseHTTPRequestFirewallCustom),
		string(RulesetPhaseHTTPRequestFirewallManaged),
		string(RulesetPhaseHTTPRequestLateTransform),
		string(RulesetPhaseHTTPRequestOrigin),
		string(RulesetPhaseHTTPRequestRedirect),
		string(RulesetPhaseHTTPRequestSanitize),
		string(RulesetPhaseHTTPRequestSBFM),
		string(RulesetPhaseHTTPRequestTransform),
		string(RulesetPhaseHTTPResponseCompression),
		string(RulesetPhaseHTTPResponseFirewallManaged),
		string(RulesetPhaseHTTPResponseHeadersTransform),
		string(RulesetPhaseMagicTransit),
	}
}

// RulesetRuleActionValues exposes all the available `RulesetRuleAction` values
// as a slice of strings.
func RulesetRuleActionValues() []string {
	return []string{
		string(RulesetRuleActionBlock),
		string(RulesetRuleActionChallenge),
		string(RulesetRuleActionCompressResponse),
		string(RulesetRuleActionDDoSDynamic),
		string(RulesetRuleActionDDoSMitigation),
		string(RulesetRuleActionExecute),
		string(RulesetRuleActionForceConnectionClose),
		string(RulesetRuleActionJSChallenge),
		string(RulesetRuleActionLog),
		string(RulesetRuleActionLogCustomField),
		string(RulesetRuleActionManagedChallenge),
		string(RulesetRuleActionRedirect),
		string(RulesetRuleActionRewrite),
		string(RulesetRuleActionRoute),
		string(RulesetRuleActionScore),
		string(RulesetRuleActionServeError),
		string(RulesetRuleActionSetCacheSettings),
		string(RulesetRuleActionSetConfig),
		string(RulesetRuleActionSkip),
	}
}

// RulesetActionParameterProductValues exposes all the available
// `RulesetActionParameterProduct` values as a slice of strings.
func RulesetActionParameterProductValues() []string {
	return []string{
		string(RulesetActionParameterProductBIC),
		string(RulesetActionParameterProductHOT),
		string(RulesetActionParameterProductRateLimit),
		string(RulesetActionParameterProductSecurityLevel),
		string(RulesetActionParameterProductUABlock),
		string(RulesetActionParameterProductWAF),
		string(RulesetActionParameterProductZoneLockdown),
	}
}

func RulesetRuleActionParametersHTTPHeaderOperationValues() []string {
	return []string{
		string(RulesetRuleActionParametersHTTPHeaderOperationRemove),
		string(RulesetRuleActionParametersHTTPHeaderOperationSet),
		string(RulesetRuleActionParametersHTTPHeaderOperationAdd),
	}
}

// RulesetRuleAction defines a custom type that is used to express allowed
// values for the rule action.
type RulesetRuleAction string

// RulesetKind is the custom type for allowed variances of rulesets.
type RulesetKind string

// RulesetPhase is the custom type for defining at what point the ruleset will
// be applied in the request pipeline.
type RulesetPhase string

// RulesetActionParameterProduct is the custom type for defining what products
// can be used within the action parameters of a ruleset.
type RulesetActionParameterProduct string

// RulesetRuleActionParametersHTTPHeaderOperation defines available options for
// HTTP header operations in actions.
type RulesetRuleActionParametersHTTPHeaderOperation string

// Ruleset contains the structure of a Ruleset. Using `string` for Kind and
// Phase is a developer nicety to support downstream clients like Terraform who
// don't really have a strong and expansive type system. As always, the
// recommendation is to use the types provided where possible to avoid
// surprises.
type Ruleset struct {
	ID                       string        `json:"id,omitempty"`
	Name                     string        `json:"name,omitempty"`
	Description              string        `json:"description,omitempty"`
	Kind                     string        `json:"kind,omitempty"`
	Version                  *string       `json:"version,omitempty"`
	LastUpdated              *time.Time    `json:"last_updated,omitempty"`
	Phase                    string        `json:"phase,omitempty"`
	Rules                    []RulesetRule `json:"rules"`
	ShareableEntitlementName string        `json:"shareable_entitlement_name,omitempty"`
}

// RulesetActionParametersLogCustomField wraps an object that is part of
// request_fields, response_fields or cookie_fields.
type RulesetActionParametersLogCustomField struct {
	Name string `json:"name,omitempty"`
}

// RulesetRuleActionParameters specifies the action parameters for a Ruleset
// rule.
type RulesetRuleActionParameters struct {
<<<<<<< HEAD
	ID                       string                                            `json:"id,omitempty"`
	Ruleset                  string                                            `json:"ruleset,omitempty"`
	Rulesets                 []string                                          `json:"rulesets,omitempty"`
	Rules                    map[string][]string                               `json:"rules,omitempty"`
	Increment                int                                               `json:"increment,omitempty"`
	URI                      *RulesetRuleActionParametersURI                   `json:"uri,omitempty"`
	Headers                  map[string]RulesetRuleActionParametersHTTPHeader  `json:"headers,omitempty"`
	Products                 []string                                          `json:"products,omitempty"`
	Phases                   []string                                          `json:"phases,omitempty"`
	Overrides                *RulesetRuleActionParametersOverrides             `json:"overrides,omitempty"`
	MatchedData              *RulesetRuleActionParametersMatchedData           `json:"matched_data,omitempty"`
	Version                  *string                                           `json:"version,omitempty"`
	Response                 *RulesetRuleActionParametersBlockResponse         `json:"response,omitempty"`
	HostHeader               string                                            `json:"host_header,omitempty"`
	Origin                   *RulesetRuleActionParametersOrigin                `json:"origin,omitempty"`
	SNI                      *RulesetRuleActionParametersSni                   `json:"sni,omitempty"`
	RequestFields            []RulesetActionParametersLogCustomField           `json:"request_fields,omitempty"`
	ResponseFields           []RulesetActionParametersLogCustomField           `json:"response_fields,omitempty"`
	CookieFields             []RulesetActionParametersLogCustomField           `json:"cookie_fields,omitempty"`
	Cache                    *bool                                             `json:"cache,omitempty"`
	AdditionalCacheablePorts []int                                             `json:"additional_cacheable_ports,omitempty"`
	EdgeTTL                  *RulesetRuleActionParametersEdgeTTL               `json:"edge_ttl,omitempty"`
	BrowserTTL               *RulesetRuleActionParametersBrowserTTL            `json:"browser_ttl,omitempty"`
	ServeStale               *RulesetRuleActionParametersServeStale            `json:"serve_stale,omitempty"`
	Content                  string                                            `json:"content,omitempty"`
	ContentType              string                                            `json:"content_type,omitempty"`
	StatusCode               uint16                                            `json:"status_code,omitempty"`
	RespectStrongETags       *bool                                             `json:"respect_strong_etags,omitempty"`
	CacheKey                 *RulesetRuleActionParametersCacheKey              `json:"cache_key,omitempty"`
	OriginErrorPagePassthru  *bool                                             `json:"origin_error_page_passthru,omitempty"`
	FromList                 *RulesetRuleActionParametersFromList              `json:"from_list,omitempty"`
	FromValue                *RulesetRuleActionParametersFromValue             `json:"from_value,omitempty"`
	AutomaticHTTPSRewrites   *bool                                             `json:"automatic_https_rewrites,omitempty"`
	AutoMinify               *RulesetRuleActionParametersAutoMinify            `json:"autominify,omitempty"`
	BrowserIntegrityCheck    *bool                                             `json:"bic,omitempty"`
	DisableApps              *bool                                             `json:"disable_apps,omitempty"`
	DisableZaraz             *bool                                             `json:"disable_zaraz,omitempty"`
	DisableRailgun           *bool                                             `json:"disable_railgun,omitempty"`
	EmailObfuscation         *bool                                             `json:"email_obfuscation,omitempty"`
	Mirage                   *bool                                             `json:"mirage,omitempty"`
	OpportunisticEncryption  *bool                                             `json:"opportunistic_encryption,omitempty"`
	Polish                   *Polish                                           `json:"polish,omitempty"`
	RocketLoader             *bool                                             `json:"rocket_loader,omitempty"`
	SecurityLevel            *SecurityLevel                                    `json:"security_level,omitempty"`
	ServerSideExcludes       *bool                                             `json:"server_side_excludes,omitempty"`
	SSL                      *SSL                                              `json:"ssl,omitempty"`
	SXG                      *bool                                             `json:"sxg,omitempty"`
	HotLinkProtection        *bool                                             `json:"hotlink_protection,omitempty"`
	Algorithms               []RulesetRuleActionParametersCompressionAlgorithm `json:"algorithms,omitempty"`
=======
	ID                      string                                            `json:"id,omitempty"`
	Ruleset                 string                                            `json:"ruleset,omitempty"`
	Rulesets                []string                                          `json:"rulesets,omitempty"`
	Rules                   map[string][]string                               `json:"rules,omitempty"`
	Increment               int                                               `json:"increment,omitempty"`
	URI                     *RulesetRuleActionParametersURI                   `json:"uri,omitempty"`
	Headers                 map[string]RulesetRuleActionParametersHTTPHeader  `json:"headers,omitempty"`
	Products                []string                                          `json:"products,omitempty"`
	Phases                  []string                                          `json:"phases,omitempty"`
	Overrides               *RulesetRuleActionParametersOverrides             `json:"overrides,omitempty"`
	MatchedData             *RulesetRuleActionParametersMatchedData           `json:"matched_data,omitempty"`
	Version                 *string                                           `json:"version,omitempty"`
	Response                *RulesetRuleActionParametersBlockResponse         `json:"response,omitempty"`
	HostHeader              string                                            `json:"host_header,omitempty"`
	Origin                  *RulesetRuleActionParametersOrigin                `json:"origin,omitempty"`
	SNI                     *RulesetRuleActionParametersSni                   `json:"sni,omitempty"`
	RequestFields           []RulesetActionParametersLogCustomField           `json:"request_fields,omitempty"`
	ResponseFields          []RulesetActionParametersLogCustomField           `json:"response_fields,omitempty"`
	CookieFields            []RulesetActionParametersLogCustomField           `json:"cookie_fields,omitempty"`
	Cache                   *bool                                             `json:"cache,omitempty"`
	EdgeTTL                 *RulesetRuleActionParametersEdgeTTL               `json:"edge_ttl,omitempty"`
	BrowserTTL              *RulesetRuleActionParametersBrowserTTL            `json:"browser_ttl,omitempty"`
	ServeStale              *RulesetRuleActionParametersServeStale            `json:"serve_stale,omitempty"`
	Content                 string                                            `json:"content,omitempty"`
	ContentType             string                                            `json:"content_type,omitempty"`
	StatusCode              uint16                                            `json:"status_code,omitempty"`
	RespectStrongETags      *bool                                             `json:"respect_strong_etags,omitempty"`
	CacheKey                *RulesetRuleActionParametersCacheKey              `json:"cache_key,omitempty"`
	OriginCacheControl      *bool                                             `json:"origin_cache_control,omitempty"`
	OriginErrorPagePassthru *bool                                             `json:"origin_error_page_passthru,omitempty"`
	FromList                *RulesetRuleActionParametersFromList              `json:"from_list,omitempty"`
	FromValue               *RulesetRuleActionParametersFromValue             `json:"from_value,omitempty"`
	AutomaticHTTPSRewrites  *bool                                             `json:"automatic_https_rewrites,omitempty"`
	AutoMinify              *RulesetRuleActionParametersAutoMinify            `json:"autominify,omitempty"`
	BrowserIntegrityCheck   *bool                                             `json:"bic,omitempty"`
	DisableApps             *bool                                             `json:"disable_apps,omitempty"`
	DisableZaraz            *bool                                             `json:"disable_zaraz,omitempty"`
	DisableRailgun          *bool                                             `json:"disable_railgun,omitempty"`
	EmailObfuscation        *bool                                             `json:"email_obfuscation,omitempty"`
	Mirage                  *bool                                             `json:"mirage,omitempty"`
	OpportunisticEncryption *bool                                             `json:"opportunistic_encryption,omitempty"`
	Polish                  *Polish                                           `json:"polish,omitempty"`
	ReadTimeout             *uint                                             `json:"read_timeout,omitempty"`
	RocketLoader            *bool                                             `json:"rocket_loader,omitempty"`
	SecurityLevel           *SecurityLevel                                    `json:"security_level,omitempty"`
	ServerSideExcludes      *bool                                             `json:"server_side_excludes,omitempty"`
	SSL                     *SSL                                              `json:"ssl,omitempty"`
	SXG                     *bool                                             `json:"sxg,omitempty"`
	HotLinkProtection       *bool                                             `json:"hotlink_protection,omitempty"`
	Algorithms              []RulesetRuleActionParametersCompressionAlgorithm `json:"algorithms,omitempty"`
>>>>>>> 8f47cb06
}

// RulesetRuleActionParametersFromList holds the FromList struct for
// actions which pull data from a list.
type RulesetRuleActionParametersFromList struct {
	Name string `json:"name"`
	Key  string `json:"key"`
}

type RulesetRuleActionParametersAutoMinify struct {
	HTML bool `json:"html"`
	CSS  bool `json:"css"`
	JS   bool `json:"js"`
}

type RulesetRuleActionParametersFromValue struct {
	StatusCode          uint16                               `json:"status_code,omitempty"`
	TargetURL           RulesetRuleActionParametersTargetURL `json:"target_url"`
	PreserveQueryString *bool                                `json:"preserve_query_string,omitempty"`
}

type RulesetRuleActionParametersTargetURL struct {
	Value      string `json:"value,omitempty"`
	Expression string `json:"expression,omitempty"`
}

type RulesetRuleActionParametersEdgeTTL struct {
	Mode          string                                     `json:"mode,omitempty"`
	Default       *uint                                      `json:"default,omitempty"`
	StatusCodeTTL []RulesetRuleActionParametersStatusCodeTTL `json:"status_code_ttl,omitempty"`
}

type RulesetRuleActionParametersStatusCodeTTL struct {
	StatusCodeRange *RulesetRuleActionParametersStatusCodeRange `json:"status_code_range,omitempty"`
	StatusCodeValue *uint                                       `json:"status_code,omitempty"`
	Value           *int                                        `json:"value,omitempty"`
}

type RulesetRuleActionParametersStatusCodeRange struct {
	From *uint `json:"from,omitempty"`
	To   *uint `json:"to,omitempty"`
}

type RulesetRuleActionParametersBrowserTTL struct {
	Mode    string `json:"mode"`
	Default *uint  `json:"default,omitempty"`
}

type RulesetRuleActionParametersServeStale struct {
	DisableStaleWhileUpdating *bool `json:"disable_stale_while_updating,omitempty"`
}

type RulesetRuleActionParametersCacheKey struct {
	CacheByDeviceType       *bool                                 `json:"cache_by_device_type,omitempty"`
	IgnoreQueryStringsOrder *bool                                 `json:"ignore_query_strings_order,omitempty"`
	CacheDeceptionArmor     *bool                                 `json:"cache_deception_armor,omitempty"`
	CustomKey               *RulesetRuleActionParametersCustomKey `json:"custom_key,omitempty"`
}

type RulesetRuleActionParametersCustomKey struct {
	Query  *RulesetRuleActionParametersCustomKeyQuery  `json:"query_string,omitempty"`
	Header *RulesetRuleActionParametersCustomKeyHeader `json:"header,omitempty"`
	Cookie *RulesetRuleActionParametersCustomKeyCookie `json:"cookie,omitempty"`
	User   *RulesetRuleActionParametersCustomKeyUser   `json:"user,omitempty"`
	Host   *RulesetRuleActionParametersCustomKeyHost   `json:"host,omitempty"`
}

type RulesetRuleActionParametersCustomKeyHeader struct {
	RulesetRuleActionParametersCustomKeyFields
	ExcludeOrigin *bool `json:"exclude_origin,omitempty"`
}

type RulesetRuleActionParametersCustomKeyCookie RulesetRuleActionParametersCustomKeyFields

type RulesetRuleActionParametersCustomKeyFields struct {
	Include       []string `json:"include,omitempty"`
	CheckPresence []string `json:"check_presence,omitempty"`
}

type RulesetRuleActionParametersCustomKeyQuery struct {
	Include *RulesetRuleActionParametersCustomKeyList `json:"include,omitempty"`
	Exclude *RulesetRuleActionParametersCustomKeyList `json:"exclude,omitempty"`
	Ignore  *bool                                     `json:"ignore,omitempty"`
}

type RulesetRuleActionParametersCustomKeyList struct {
	List []string
	All  bool
}

func (s *RulesetRuleActionParametersCustomKeyList) UnmarshalJSON(data []byte) error {
	var all string
	if err := json.Unmarshal(data, &all); err == nil {
		s.All = all == "*"
		return nil
	}
	var list []string
	if err := json.Unmarshal(data, &list); err == nil {
		s.List = list
	}

	return nil
}

func (s RulesetRuleActionParametersCustomKeyList) MarshalJSON() ([]byte, error) {
	if s.All {
		return json.Marshal("*")
	}
	return json.Marshal(s.List)
}

type RulesetRuleActionParametersCustomKeyUser struct {
	DeviceType *bool `json:"device_type,omitempty"`
	Geo        *bool `json:"geo,omitempty"`
	Lang       *bool `json:"lang,omitempty"`
}

type RulesetRuleActionParametersCustomKeyHost struct {
	Resolved *bool `json:"resolved,omitempty"`
}

// RulesetRuleActionParametersBlockResponse holds the BlockResponse struct
// for an action parameter.
type RulesetRuleActionParametersBlockResponse struct {
	StatusCode  uint16 `json:"status_code"`
	ContentType string `json:"content_type"`
	Content     string `json:"content"`
}

// RulesetRuleActionParametersURI holds the URI struct for an action parameter.
type RulesetRuleActionParametersURI struct {
	Path   *RulesetRuleActionParametersURIPath  `json:"path,omitempty"`
	Query  *RulesetRuleActionParametersURIQuery `json:"query,omitempty"`
	Origin *bool                                `json:"origin,omitempty"`
}

// RulesetRuleActionParametersURIPath holds the path specific portion of a URI
// action parameter.
type RulesetRuleActionParametersURIPath struct {
	Value      string `json:"value,omitempty"`
	Expression string `json:"expression,omitempty"`
}

// RulesetRuleActionParametersURIQuery holds the query specific portion of a URI
// action parameter.
type RulesetRuleActionParametersURIQuery struct {
	Value      *string `json:"value,omitempty"`
	Expression string  `json:"expression,omitempty"`
}

// RulesetRuleActionParametersHTTPHeader is the definition for define action
// parameters that involve HTTP headers.
type RulesetRuleActionParametersHTTPHeader struct {
	Operation  string `json:"operation,omitempty"`
	Value      string `json:"value,omitempty"`
	Expression string `json:"expression,omitempty"`
}

type RulesetRuleActionParametersOverrides struct {
	Enabled          *bool                                   `json:"enabled,omitempty"`
	Action           string                                  `json:"action,omitempty"`
	SensitivityLevel string                                  `json:"sensitivity_level,omitempty"`
	Categories       []RulesetRuleActionParametersCategories `json:"categories,omitempty"`
	Rules            []RulesetRuleActionParametersRules      `json:"rules,omitempty"`
}

type RulesetRuleActionParametersCategories struct {
	Category string `json:"category"`
	Action   string `json:"action,omitempty"`
	Enabled  *bool  `json:"enabled,omitempty"`
}

type RulesetRuleActionParametersRules struct {
	ID               string `json:"id"`
	Action           string `json:"action,omitempty"`
	Enabled          *bool  `json:"enabled,omitempty"`
	ScoreThreshold   int    `json:"score_threshold,omitempty"`
	SensitivityLevel string `json:"sensitivity_level,omitempty"`
}

// RulesetRuleActionParametersMatchedData holds the structure for WAF based
// payload logging.
type RulesetRuleActionParametersMatchedData struct {
	PublicKey string `json:"public_key,omitempty"`
}

// RulesetRuleActionParametersOrigin is the definition for route action
// parameters that involve origin overrides.
type RulesetRuleActionParametersOrigin struct {
	Host string `json:"host,omitempty"`
	Port uint16 `json:"port,omitempty"`
}

// RulesetRuleActionParametersSni is the definition for the route action
// parameters that involve SNI overrides.
type RulesetRuleActionParametersSni struct {
	Value string `json:"value"`
}

// RulesetRuleActionParametersCompressionAlgorithm defines a compression
// algorithm for the compress_response action.
type RulesetRuleActionParametersCompressionAlgorithm struct {
	Name string `json:"name"`
}

type Polish int

const (
	_ Polish = iota
	PolishOff
	PolishLossless
	PolishLossy
)

func (p Polish) MarshalJSON() ([]byte, error) {
	return json.Marshal(p.String())
}

func (p Polish) String() string {
	return [...]string{"off", "lossless", "lossy"}[p-1]
}

func (p *Polish) UnmarshalJSON(data []byte) error {
	var (
		s   string
		err error
	)
	err = json.Unmarshal(data, &s)
	if err != nil {
		return err
	}
	v, err := PolishFromString(s)
	if err != nil {
		return err
	}
	*p = *v
	return nil
}

func PolishFromString(s string) (*Polish, error) {
	s = strings.ToLower(s)
	var v Polish
	switch s {
	case "off":
		v = PolishOff
	case "lossless":
		v = PolishLossless
	case "lossy":
		v = PolishLossy
	default:
		return nil, fmt.Errorf("unknown variant for polish: %s", s)
	}
	return &v, nil
}

func (p Polish) IntoRef() *Polish {
	return &p
}

type SecurityLevel int

const (
	_ SecurityLevel = iota
	SecurityLevelOff
	SecurityLevelEssentiallyOff
	SecurityLevelLow
	SecurityLevelMedium
	SecurityLevelHigh
	SecurityLevelHelp
)

func (p SecurityLevel) MarshalJSON() ([]byte, error) {
	return json.Marshal(p.String())
}

func (p SecurityLevel) String() string {
	return [...]string{"off", "essentially_off", "low", "medium", "high", "under_attack"}[p-1]
}

func (p *SecurityLevel) UnmarshalJSON(data []byte) error {
	var (
		s   string
		err error
	)
	err = json.Unmarshal(data, &s)
	if err != nil {
		return err
	}
	v, err := SecurityLevelFromString(s)
	if err != nil {
		return err
	}
	*p = *v
	return nil
}

func SecurityLevelFromString(s string) (*SecurityLevel, error) {
	s = strings.ToLower(s)
	var v SecurityLevel
	switch s {
	case "off":
		v = SecurityLevelOff
	case "essentially_off":
		v = SecurityLevelEssentiallyOff
	case "low":
		v = SecurityLevelLow
	case "medium":
		v = SecurityLevelMedium
	case "high":
		v = SecurityLevelHigh
	case "under_attack":
		v = SecurityLevelHelp
	default:
		return nil, fmt.Errorf("unknown variant for security_level: %s", s)
	}
	return &v, nil
}

func (p SecurityLevel) IntoRef() *SecurityLevel {
	return &p
}

type SSL int

const (
	_ SSL = iota
	SSLOff
	SSLFlexible
	SSLFull
	SSLStrict
	SSLOriginPull
)

func (p SSL) MarshalJSON() ([]byte, error) {
	return json.Marshal(p.String())
}

func (p SSL) String() string {
	return [...]string{"off", "flexible", "full", "strict", "origin_pull"}[p-1]
}

func (p *SSL) UnmarshalJSON(data []byte) error {
	var (
		s   string
		err error
	)
	err = json.Unmarshal(data, &s)
	if err != nil {
		return err
	}
	v, err := SSLFromString(s)
	if err != nil {
		return err
	}
	*p = *v
	return nil
}

func SSLFromString(s string) (*SSL, error) {
	s = strings.ToLower(s)
	var v SSL
	switch s {
	case "off":
		v = SSLOff
	case "flexible":
		v = SSLFlexible
	case "full":
		v = SSLFull
	case "strict":
		v = SSLStrict
	case "origin_pull":
		v = SSLOriginPull
	default:
		return nil, fmt.Errorf("unknown variant for ssl: %s", s)
	}
	return &v, nil
}

func (p SSL) IntoRef() *SSL {
	return &p
}

// RulesetRule contains information about a single Ruleset Rule.
type RulesetRule struct {
	ID                     string                             `json:"id,omitempty"`
	Version                *string                            `json:"version,omitempty"`
	Action                 string                             `json:"action"`
	ActionParameters       *RulesetRuleActionParameters       `json:"action_parameters,omitempty"`
	Expression             string                             `json:"expression"`
	Description            string                             `json:"description,omitempty"`
	LastUpdated            *time.Time                         `json:"last_updated,omitempty"`
	Ref                    string                             `json:"ref,omitempty"`
	Enabled                *bool                              `json:"enabled,omitempty"`
	ScoreThreshold         int                                `json:"score_threshold,omitempty"`
	RateLimit              *RulesetRuleRateLimit              `json:"ratelimit,omitempty"`
	ExposedCredentialCheck *RulesetRuleExposedCredentialCheck `json:"exposed_credential_check,omitempty"`
	Logging                *RulesetRuleLogging                `json:"logging,omitempty"`
}

// RulesetRuleRateLimit contains the structure of a HTTP rate limit Ruleset Rule.
type RulesetRuleRateLimit struct {
	Characteristics         []string `json:"characteristics,omitempty"`
	RequestsPerPeriod       int      `json:"requests_per_period,omitempty"`
	ScorePerPeriod          int      `json:"score_per_period,omitempty"`
	ScoreResponseHeaderName string   `json:"score_response_header_name,omitempty"`
	Period                  int      `json:"period,omitempty"`
	MitigationTimeout       int      `json:"mitigation_timeout,omitempty"`
	CountingExpression      string   `json:"counting_expression,omitempty"`
	RequestsToOrigin        bool     `json:"requests_to_origin,omitempty"`
}

// RulesetRuleExposedCredentialCheck contains the structure of an exposed
// credential check Ruleset Rule.
type RulesetRuleExposedCredentialCheck struct {
	UsernameExpression string `json:"username_expression,omitempty"`
	PasswordExpression string `json:"password_expression,omitempty"`
}

// RulesetRuleLogging contains the logging configuration for the rule.
type RulesetRuleLogging struct {
	Enabled *bool `json:"enabled,omitempty"`
}

// UpdateRulesetRequest is the representation of a Ruleset update.
type UpdateRulesetRequest struct {
	Description string        `json:"description"`
	Rules       []RulesetRule `json:"rules"`
}

// ListRulesetResponse contains all Rulesets.
type ListRulesetResponse struct {
	Response
	Result []Ruleset `json:"result"`
}

// GetRulesetResponse contains a single Ruleset.
type GetRulesetResponse struct {
	Response
	Result Ruleset `json:"result"`
}

// CreateRulesetResponse contains response data when creating a new Ruleset.
type CreateRulesetResponse struct {
	Response
	Result Ruleset `json:"result"`
}

// UpdateRulesetResponse contains response data when updating an existing
// Ruleset.
type UpdateRulesetResponse struct {
	Response
	Result Ruleset `json:"result"`
}

type ListRulesetsParams struct{}

type CreateRulesetParams struct {
	Name        string        `json:"name,omitempty"`
	Description string        `json:"description,omitempty"`
	Kind        string        `json:"kind,omitempty"`
	Phase       string        `json:"phase,omitempty"`
	Rules       []RulesetRule `json:"rules"`
}

type UpdateRulesetParams struct {
	ID          string        `json:"-"`
	Description string        `json:"description"`
	Rules       []RulesetRule `json:"rules"`
}

type UpdateEntrypointRulesetParams struct {
	Phase       string        `json:"-"`
	Description string        `json:"description,omitempty"`
	Rules       []RulesetRule `json:"rules"`
}

// ListRulesets lists all Rulesets in a given zone or account depending on the
// ResourceContainer type provided.
//
// API reference: https://developers.cloudflare.com/api/operations/listAccountRulesets
// API reference: https://developers.cloudflare.com/api/operations/listZoneRulesets
func (api *API) ListRulesets(ctx context.Context, rc *ResourceContainer, params ListRulesetsParams) ([]Ruleset, error) {
	uri := fmt.Sprintf("/%s/%s/rulesets", rc.Level, rc.Identifier)

	res, err := api.makeRequestContext(ctx, http.MethodGet, uri, nil)
	if err != nil {
		return []Ruleset{}, err
	}

	result := ListRulesetResponse{}
	if err := json.Unmarshal(res, &result); err != nil {
		return []Ruleset{}, fmt.Errorf("%s: %w", errUnmarshalError, err)
	}

	return result.Result, nil
}

// GetRuleset fetches a single ruleset.
//
// API reference: https://developers.cloudflare.com/api/operations/getAccountRuleset
// API reference: https://developers.cloudflare.com/api/operations/getZoneRuleset
func (api *API) GetRuleset(ctx context.Context, rc *ResourceContainer, rulesetID string) (Ruleset, error) {
	uri := fmt.Sprintf("/%s/%s/rulesets/%s", rc.Level, rc.Identifier, rulesetID)
	res, err := api.makeRequestContext(ctx, http.MethodGet, uri, nil)
	if err != nil {
		return Ruleset{}, err
	}

	result := GetRulesetResponse{}
	if err := json.Unmarshal(res, &result); err != nil {
		return Ruleset{}, fmt.Errorf("%s: %w", errUnmarshalError, err)
	}

	return result.Result, nil
}

// CreateRuleset creates a new ruleset.
//
// API reference: https://developers.cloudflare.com/api/operations/createAccountRuleset
// API reference: https://developers.cloudflare.com/api/operations/createZoneRuleset
func (api *API) CreateRuleset(ctx context.Context, rc *ResourceContainer, params CreateRulesetParams) (Ruleset, error) {
	uri := fmt.Sprintf("/%s/%s/rulesets", rc.Level, rc.Identifier)
	res, err := api.makeRequestContext(ctx, http.MethodPost, uri, params)
	if err != nil {
		return Ruleset{}, err
	}

	result := CreateRulesetResponse{}
	if err := json.Unmarshal(res, &result); err != nil {
		return Ruleset{}, fmt.Errorf("%s: %w", errUnmarshalError, err)
	}

	return result.Result, nil
}

// DeleteRuleset removes a ruleset based on the ruleset ID.
//
// API reference: https://developers.cloudflare.com/api/operations/deleteAccountRuleset
// API reference: https://developers.cloudflare.com/api/operations/deleteZoneRuleset
func (api *API) DeleteRuleset(ctx context.Context, rc *ResourceContainer, rulesetID string) error {
	uri := fmt.Sprintf("/%s/%s/rulesets/%s", rc.Level, rc.Identifier, rulesetID)
	res, err := api.makeRequestContext(ctx, http.MethodDelete, uri, nil)
	if err != nil {
		return err
	}

	// The API is not implementing the standard response blob but returns an
	// empty response (204) in case of a success. So we are checking for the
	// response body size here.
	if len(res) > 0 {
		return fmt.Errorf(errMakeRequestError+": %w", errors.New(string(res)))
	}

	return nil
}

// UpdateRuleset updates a ruleset based on the ruleset ID.
//
// API reference: https://developers.cloudflare.com/api/operations/updateAccountRuleset
// API reference: https://developers.cloudflare.com/api/operations/updateZoneRuleset
func (api *API) UpdateRuleset(ctx context.Context, rc *ResourceContainer, params UpdateRulesetParams) (Ruleset, error) {
	if params.ID == "" {
		return Ruleset{}, ErrMissingResourceIdentifier
	}

	uri := fmt.Sprintf("/%s/%s/rulesets/%s", rc.Level, rc.Identifier, params.ID)
	res, err := api.makeRequestContext(ctx, http.MethodPut, uri, params)
	if err != nil {
		return Ruleset{}, err
	}

	result := UpdateRulesetResponse{}
	if err := json.Unmarshal(res, &result); err != nil {
		return Ruleset{}, fmt.Errorf("%s: %w", errUnmarshalError, err)
	}

	return result.Result, nil
}

// GetEntrypointRuleset returns an entry point ruleset base on the phase.
//
// API reference: https://developers.cloudflare.com/api/operations/getAccountEntrypointRuleset
// API reference: https://developers.cloudflare.com/api/operations/getZoneEntrypointRuleset
func (api *API) GetEntrypointRuleset(ctx context.Context, rc *ResourceContainer, phase string) (Ruleset, error) {
	uri := fmt.Sprintf("/%s/%s/rulesets/phases/%s/entrypoint", rc.Level, rc.Identifier, phase)
	res, err := api.makeRequestContext(ctx, http.MethodGet, uri, nil)
	if err != nil {
		return Ruleset{}, err
	}

	result := GetRulesetResponse{}
	if err := json.Unmarshal(res, &result); err != nil {
		return Ruleset{}, fmt.Errorf("%s: %w", errUnmarshalError, err)
	}

	return result.Result, nil
}

// UpdateEntrypointRuleset updates an entry point ruleset phase based on the
// phase.
//
// API reference: https://developers.cloudflare.com/api/operations/updateAccountEntrypointRuleset
// API reference: https://developers.cloudflare.com/api/operations/updateZoneEntrypointRuleset
func (api *API) UpdateEntrypointRuleset(ctx context.Context, rc *ResourceContainer, params UpdateEntrypointRulesetParams) (Ruleset, error) {
	if params.Phase == "" {
		return Ruleset{}, ErrMissingRulesetPhase
	}

	uri := fmt.Sprintf("/%s/%s/rulesets/phases/%s/entrypoint", rc.Level, rc.Identifier, params.Phase)
	res, err := api.makeRequestContext(ctx, http.MethodPut, uri, params)
	if err != nil {
		return Ruleset{}, err
	}

	result := GetRulesetResponse{}
	if err := json.Unmarshal(res, &result); err != nil {
		return Ruleset{}, fmt.Errorf("%s: %w", errUnmarshalError, err)
	}

	return result.Result, nil
}<|MERGE_RESOLUTION|>--- conflicted
+++ resolved
@@ -206,58 +206,7 @@
 // RulesetRuleActionParameters specifies the action parameters for a Ruleset
 // rule.
 type RulesetRuleActionParameters struct {
-<<<<<<< HEAD
-	ID                       string                                            `json:"id,omitempty"`
-	Ruleset                  string                                            `json:"ruleset,omitempty"`
-	Rulesets                 []string                                          `json:"rulesets,omitempty"`
-	Rules                    map[string][]string                               `json:"rules,omitempty"`
-	Increment                int                                               `json:"increment,omitempty"`
-	URI                      *RulesetRuleActionParametersURI                   `json:"uri,omitempty"`
-	Headers                  map[string]RulesetRuleActionParametersHTTPHeader  `json:"headers,omitempty"`
-	Products                 []string                                          `json:"products,omitempty"`
-	Phases                   []string                                          `json:"phases,omitempty"`
-	Overrides                *RulesetRuleActionParametersOverrides             `json:"overrides,omitempty"`
-	MatchedData              *RulesetRuleActionParametersMatchedData           `json:"matched_data,omitempty"`
-	Version                  *string                                           `json:"version,omitempty"`
-	Response                 *RulesetRuleActionParametersBlockResponse         `json:"response,omitempty"`
-	HostHeader               string                                            `json:"host_header,omitempty"`
-	Origin                   *RulesetRuleActionParametersOrigin                `json:"origin,omitempty"`
-	SNI                      *RulesetRuleActionParametersSni                   `json:"sni,omitempty"`
-	RequestFields            []RulesetActionParametersLogCustomField           `json:"request_fields,omitempty"`
-	ResponseFields           []RulesetActionParametersLogCustomField           `json:"response_fields,omitempty"`
-	CookieFields             []RulesetActionParametersLogCustomField           `json:"cookie_fields,omitempty"`
-	Cache                    *bool                                             `json:"cache,omitempty"`
-	AdditionalCacheablePorts []int                                             `json:"additional_cacheable_ports,omitempty"`
-	EdgeTTL                  *RulesetRuleActionParametersEdgeTTL               `json:"edge_ttl,omitempty"`
-	BrowserTTL               *RulesetRuleActionParametersBrowserTTL            `json:"browser_ttl,omitempty"`
-	ServeStale               *RulesetRuleActionParametersServeStale            `json:"serve_stale,omitempty"`
-	Content                  string                                            `json:"content,omitempty"`
-	ContentType              string                                            `json:"content_type,omitempty"`
-	StatusCode               uint16                                            `json:"status_code,omitempty"`
-	RespectStrongETags       *bool                                             `json:"respect_strong_etags,omitempty"`
-	CacheKey                 *RulesetRuleActionParametersCacheKey              `json:"cache_key,omitempty"`
-	OriginErrorPagePassthru  *bool                                             `json:"origin_error_page_passthru,omitempty"`
-	FromList                 *RulesetRuleActionParametersFromList              `json:"from_list,omitempty"`
-	FromValue                *RulesetRuleActionParametersFromValue             `json:"from_value,omitempty"`
-	AutomaticHTTPSRewrites   *bool                                             `json:"automatic_https_rewrites,omitempty"`
-	AutoMinify               *RulesetRuleActionParametersAutoMinify            `json:"autominify,omitempty"`
-	BrowserIntegrityCheck    *bool                                             `json:"bic,omitempty"`
-	DisableApps              *bool                                             `json:"disable_apps,omitempty"`
-	DisableZaraz             *bool                                             `json:"disable_zaraz,omitempty"`
-	DisableRailgun           *bool                                             `json:"disable_railgun,omitempty"`
-	EmailObfuscation         *bool                                             `json:"email_obfuscation,omitempty"`
-	Mirage                   *bool                                             `json:"mirage,omitempty"`
-	OpportunisticEncryption  *bool                                             `json:"opportunistic_encryption,omitempty"`
-	Polish                   *Polish                                           `json:"polish,omitempty"`
-	RocketLoader             *bool                                             `json:"rocket_loader,omitempty"`
-	SecurityLevel            *SecurityLevel                                    `json:"security_level,omitempty"`
-	ServerSideExcludes       *bool                                             `json:"server_side_excludes,omitempty"`
-	SSL                      *SSL                                              `json:"ssl,omitempty"`
-	SXG                      *bool                                             `json:"sxg,omitempty"`
-	HotLinkProtection        *bool                                             `json:"hotlink_protection,omitempty"`
-	Algorithms               []RulesetRuleActionParametersCompressionAlgorithm `json:"algorithms,omitempty"`
-=======
-	ID                      string                                            `json:"id,omitempty"`
+  ID                      string                                            `json:"id,omitempty"`
 	Ruleset                 string                                            `json:"ruleset,omitempty"`
 	Rulesets                []string                                          `json:"rulesets,omitempty"`
 	Rules                   map[string][]string                               `json:"rules,omitempty"`
@@ -277,7 +226,8 @@
 	ResponseFields          []RulesetActionParametersLogCustomField           `json:"response_fields,omitempty"`
 	CookieFields            []RulesetActionParametersLogCustomField           `json:"cookie_fields,omitempty"`
 	Cache                   *bool                                             `json:"cache,omitempty"`
-	EdgeTTL                 *RulesetRuleActionParametersEdgeTTL               `json:"edge_ttl,omitempty"`
+	AdditionalCacheablePorts []int                                             `json:"additional_cacheable_ports,omitempty"`
+  EdgeTTL                 *RulesetRuleActionParametersEdgeTTL               `json:"edge_ttl,omitempty"`
 	BrowserTTL              *RulesetRuleActionParametersBrowserTTL            `json:"browser_ttl,omitempty"`
 	ServeStale              *RulesetRuleActionParametersServeStale            `json:"serve_stale,omitempty"`
 	Content                 string                                            `json:"content,omitempty"`
@@ -307,7 +257,6 @@
 	SXG                     *bool                                             `json:"sxg,omitempty"`
 	HotLinkProtection       *bool                                             `json:"hotlink_protection,omitempty"`
 	Algorithms              []RulesetRuleActionParametersCompressionAlgorithm `json:"algorithms,omitempty"`
->>>>>>> 8f47cb06
 }
 
 // RulesetRuleActionParametersFromList holds the FromList struct for
